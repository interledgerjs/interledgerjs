{
  "name": "@interledger/interledgerjs",
  "version": "1.0.0",
  "description": "Interledger.JS Monorepo",
<<<<<<< HEAD
  "repository": "https://github.com/interledgerjs/interledgerjs",
  "license": "Apache-2.0",
  "private": true,
  "workspaces": [
    "packages/*"
  ],
  "keywords": [
    "ilp",
    "interledger",
    "packet",
    "binary",
    "serialization",
    "format",
    "convert"
  ],
  "author": "Interledger Team <info@interledger.org>",
=======
  "private": true,
  "workspaces": [
    "packages/utils/*",
    "packages/codecs/oer",
    "packages/codecs/ilp",
    "packages/protocols/*"
  ],
  "repository": {
    "type": "git",
    "url": "git+https://github.com/interledgerjs/interledgerjs.git"
  },
  "keywords": [
    "ilp",
    "interledger",
    "packet",
    "binary",
    "serialization",
    "format",
    "convert"
  ],
  "author": "Interledger Team <info@interledger.org>",
  "license": "Apache-2.0",
>>>>>>> 20b537f7
  "bugs": {
    "url": "https://github.com/interledgerjs/interledgerjs/issues"
  },
  "homepage": "https://github.com/interledgerjs/interledgerjs#readme",
  "scripts": {
    "postinstall": "lerna bootstrap",
    "clean": "yarn clean:artifacts && yarn clean:packages && yarn clean:root",
    "clean:artifacts": "lerna run clean --parallel",
    "clean:packages": "lerna clean --yes",
    "clean:root": "rimraf node_modules",
<<<<<<< HEAD
    "codecov": "lerna run codecov",
    "cover": "lerna run cover --concurrency=1 --stream",
    "build": "lerna run build --sort --concurrency=1 --stream",
    "test": "lerna run test --concurrency=1 --stream",
    "test:quick": "lerna run test --parallel",
    "version:release": "git pull && lerna version --no-push && git push --force && git push --force --tags",
    "version:prerelease": "git pull && lerna version prerelease --preid alpha && git push --force && git push --force --tags",
    "publish:release": "lerna publish from-git --yes",
    "lint": "eslint --cache --cache-location node_modules/.cache/eslint",
    "lint:all": "yarn lint 'packages/*/src/**/*.ts*'",
=======
    "build": "lerna run build --sort --concurrency=1 --stream",
    "test": "lerna run test --concurrency=1 --stream",
    "test:quick": "lerna run test --parallel",
    "cover": "lerna run cover --concurrency=1 --stream",
    "prepare:release": "lerna version",
    "prepare:prerelease": "yarn prepare:release prerelease --preid alpha",
    "publish:canary": "lerna publish --canary",
    "publish:release": "lerna publish from-package",
    "lint": "eslint --cache --cache-location node_modules/.cache/eslint",
    "lint:all": "yarn lint 'packages/*/*/src/**/*.ts*'",
>>>>>>> 20b537f7
    "lint:staged": "lint-staged"
  },
  "husky": {
    "hooks": {
      "pre-commit": "yarn lint:staged && lerna run precommit"
    }
  },
<<<<<<< HEAD
=======
  "eslintConfig": {
    "parser": "@typescript-eslint/parser",
    "extends": [
      "eslint:recommended",
      "plugin:@typescript-eslint/recommended",
      "standard"
    ],
    "plugins": [
      "@typescript-eslint"
    ],
    "env": {
      "node": true,
      "mocha": true
    },
    "parserOptions": {
      "ecmaVersion": 2017,
      "sourceType": "module",
      "project": "./tsconfig.json"
    },
    "rules": {
      "@typescript-eslint/indent": [
        "error",
        2
      ],
      "@typescript-eslint/explicit-function-return-type": [
        "off"
      ],
      "@typescript-eslint/explicit-member-accessibility": [
        "off"
      ],
      "@typescript-eslint/no-empty-interface": [
        "off"
      ],
      "@typescript-eslint/member-delimiter-style": [
        "off"
      ]
    }
  },
>>>>>>> 20b537f7
  "lint-staged": {
    "*.ts*": [
      "yarn lint --fix",
      "git add"
    ]
  },
  "nyc": {
    "check-coverage": true,
    "lines": 80,
    "statements": 80,
    "functions": 80,
    "branches": 80,
    "include": [
      "src/**/*"
    ],
    "exclude": [
      "test"
    ],
    "reporter": [
      "lcov",
      "text-summary"
    ],
    "extension": [
      ".ts",
      ".tsx"
    ],
    "sourceMap": true,
    "instrument": true,
    "all": true
  },
  "devDependencies": {
    "@types/chai": "^4.1.7",
    "@types/chai-as-promised": "^7.1.0",
    "@types/long": "^4.0.0",
    "@types/sinon": "^7.0.13",
    "@typescript-eslint/eslint-plugin": "^1.11.0",
    "@typescript-eslint/parser": "^1.11.0",
    "chai": "^4.2.0",
    "chai-as-promised": "^7.1.1",
    "codecov": "^3.5.0",
    "eslint": "^5",
    "eslint-config-standard": "^12.0.0",
    "eslint-plugin-import": "^2.18.0",
    "eslint-plugin-mocha": "^5.3.0",
    "eslint-plugin-node": "^9.1.0",
    "eslint-plugin-promise": "^4.2.1",
    "eslint-plugin-standard": "^4.0.0",
    "husky": "^3.0.0",
    "lerna": "^3.15.0",
    "lint-staged": "^9.0.2",
    "mocha": "^6.1.4",
    "mocha-typescript": "^1.1.17",
    "nyc": "^14.1.1",
    "prettier": "^1.18.2",
    "prettier-standard": "^9.1.1",
    "rimraf": "^2.6.3",
    "sinon": "^7.3.2",
    "source-map-support": "^0.5.12",
    "ts-node": "^8.3.0",
    "typescript": "^3.5.2"
  }
}<|MERGE_RESOLUTION|>--- conflicted
+++ resolved
@@ -2,7 +2,6 @@
   "name": "@interledger/interledgerjs",
   "version": "1.0.0",
   "description": "Interledger.JS Monorepo",
-<<<<<<< HEAD
   "repository": "https://github.com/interledgerjs/interledgerjs",
   "license": "Apache-2.0",
   "private": true,
@@ -19,30 +18,7 @@
     "convert"
   ],
   "author": "Interledger Team <info@interledger.org>",
-=======
-  "private": true,
-  "workspaces": [
-    "packages/utils/*",
-    "packages/codecs/oer",
-    "packages/codecs/ilp",
-    "packages/protocols/*"
-  ],
-  "repository": {
-    "type": "git",
-    "url": "git+https://github.com/interledgerjs/interledgerjs.git"
-  },
-  "keywords": [
-    "ilp",
-    "interledger",
-    "packet",
-    "binary",
-    "serialization",
-    "format",
-    "convert"
-  ],
-  "author": "Interledger Team <info@interledger.org>",
   "license": "Apache-2.0",
->>>>>>> 20b537f7
   "bugs": {
     "url": "https://github.com/interledgerjs/interledgerjs/issues"
   },
@@ -53,7 +29,6 @@
     "clean:artifacts": "lerna run clean --parallel",
     "clean:packages": "lerna clean --yes",
     "clean:root": "rimraf node_modules",
-<<<<<<< HEAD
     "codecov": "lerna run codecov",
     "cover": "lerna run cover --concurrency=1 --stream",
     "build": "lerna run build --sort --concurrency=1 --stream",
@@ -64,18 +39,6 @@
     "publish:release": "lerna publish from-git --yes",
     "lint": "eslint --cache --cache-location node_modules/.cache/eslint",
     "lint:all": "yarn lint 'packages/*/src/**/*.ts*'",
-=======
-    "build": "lerna run build --sort --concurrency=1 --stream",
-    "test": "lerna run test --concurrency=1 --stream",
-    "test:quick": "lerna run test --parallel",
-    "cover": "lerna run cover --concurrency=1 --stream",
-    "prepare:release": "lerna version",
-    "prepare:prerelease": "yarn prepare:release prerelease --preid alpha",
-    "publish:canary": "lerna publish --canary",
-    "publish:release": "lerna publish from-package",
-    "lint": "eslint --cache --cache-location node_modules/.cache/eslint",
-    "lint:all": "yarn lint 'packages/*/*/src/**/*.ts*'",
->>>>>>> 20b537f7
     "lint:staged": "lint-staged"
   },
   "husky": {
@@ -83,47 +46,6 @@
       "pre-commit": "yarn lint:staged && lerna run precommit"
     }
   },
-<<<<<<< HEAD
-=======
-  "eslintConfig": {
-    "parser": "@typescript-eslint/parser",
-    "extends": [
-      "eslint:recommended",
-      "plugin:@typescript-eslint/recommended",
-      "standard"
-    ],
-    "plugins": [
-      "@typescript-eslint"
-    ],
-    "env": {
-      "node": true,
-      "mocha": true
-    },
-    "parserOptions": {
-      "ecmaVersion": 2017,
-      "sourceType": "module",
-      "project": "./tsconfig.json"
-    },
-    "rules": {
-      "@typescript-eslint/indent": [
-        "error",
-        2
-      ],
-      "@typescript-eslint/explicit-function-return-type": [
-        "off"
-      ],
-      "@typescript-eslint/explicit-member-accessibility": [
-        "off"
-      ],
-      "@typescript-eslint/no-empty-interface": [
-        "off"
-      ],
-      "@typescript-eslint/member-delimiter-style": [
-        "off"
-      ]
-    }
-  },
->>>>>>> 20b537f7
   "lint-staged": {
     "*.ts*": [
       "yarn lint --fix",
