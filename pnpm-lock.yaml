--- conflicted
+++ resolved
@@ -57,11 +57,7 @@
         version: 2.27.5(@typescript-eslint/parser@5.58.0)(eslint@8.38.0)
       eslint-plugin-jest:
         specifier: 27.2.1
-<<<<<<< HEAD
-        version: 27.2.1(@typescript-eslint/eslint-plugin@5.58.0)(eslint@8.38.0)(jest@29.4.3)(typescript@5.0.4)
-=======
-        version: 27.2.1(@typescript-eslint/eslint-plugin@5.58.0)(eslint@8.38.0)(jest@29.5.0)(typescript@4.9.5)
->>>>>>> 9b740a83
+        version: 27.2.1(@typescript-eslint/eslint-plugin@5.58.0)(eslint@8.38.0)(jest@29.5.0)(typescript@5.0.4)
       eslint-plugin-n:
         specifier: 15.7.0
         version: 15.7.0(eslint@8.38.0)
@@ -115,11 +111,7 @@
         version: 0.5.21
       ts-jest:
         specifier: 29.1.0
-<<<<<<< HEAD
-        version: 29.1.0(@babel/core@7.20.12)(jest@29.4.3)(typescript@5.0.4)
-=======
-        version: 29.1.0(@babel/core@7.20.12)(jest@29.5.0)(typescript@4.9.5)
->>>>>>> 9b740a83
+        version: 29.1.0(@babel/core@7.20.12)(jest@29.5.0)(typescript@5.0.4)
       ts-node:
         specifier: 10.9.1
         version: 10.9.1(@types/node@18.15.11)(typescript@5.0.4)
@@ -180,7 +172,7 @@
         version: 2.2.1
       debug:
         specifier: ^4.3.4
-        version: 4.3.4(supports-color@8.1.1)
+        version: 4.3.4(supports-color@7.2.0)
       eventemitter2:
         specifier: ^6.4.5
         version: 6.4.9
@@ -229,7 +221,7 @@
     dependencies:
       debug:
         specifier: ^4.3.4
-        version: 4.3.4(supports-color@8.1.1)
+        version: 4.3.4(supports-color@7.2.0)
       ilp-packet:
         specifier: ^3.1.4-alpha.2
         version: link:../ilp-packet
@@ -475,7 +467,7 @@
       '@babel/traverse': 7.20.13
       '@babel/types': 7.20.7
       convert-source-map: 1.9.0
-      debug: 4.3.4(supports-color@8.1.1)
+      debug: 4.3.4(supports-color@7.2.0)
       gensync: 1.0.0-beta.2
       json5: 2.2.3
       semver: 6.3.0
@@ -776,7 +768,7 @@
       '@babel/helper-split-export-declaration': 7.18.6
       '@babel/parser': 7.20.15
       '@babel/types': 7.20.7
-      debug: 4.3.4(supports-color@8.1.1)
+      debug: 4.3.4(supports-color@7.2.0)
       globals: 11.12.0
     transitivePeerDependencies:
       - supports-color
@@ -831,7 +823,7 @@
     engines: {node: ^12.22.0 || ^14.17.0 || >=16.0.0}
     dependencies:
       ajv: 6.12.6
-      debug: 4.3.4(supports-color@8.1.1)
+      debug: 4.3.4(supports-color@7.2.0)
       espree: 9.5.1
       globals: 13.20.0
       ignore: 5.2.4
@@ -874,7 +866,7 @@
     engines: {node: '>=10.10.0'}
     dependencies:
       '@humanwhocodes/object-schema': 1.2.1
-      debug: 4.3.4(supports-color@8.1.1)
+      debug: 4.3.4(supports-color@7.2.0)
       minimatch: 3.1.2
     transitivePeerDependencies:
       - supports-color
@@ -2205,7 +2197,7 @@
       '@typescript-eslint/scope-manager': 5.58.0
       '@typescript-eslint/type-utils': 5.58.0(eslint@8.38.0)(typescript@5.0.4)
       '@typescript-eslint/utils': 5.58.0(eslint@8.38.0)(typescript@5.0.4)
-      debug: 4.3.4(supports-color@8.1.1)
+      debug: 4.3.4(supports-color@7.2.0)
       eslint: 8.38.0
       grapheme-splitter: 1.0.4
       ignore: 5.2.4
@@ -2230,7 +2222,7 @@
       '@typescript-eslint/scope-manager': 5.58.0
       '@typescript-eslint/types': 5.58.0
       '@typescript-eslint/typescript-estree': 5.58.0(typescript@5.0.4)
-      debug: 4.3.4(supports-color@8.1.1)
+      debug: 4.3.4(supports-color@7.2.0)
       eslint: 8.38.0
       typescript: 5.0.4
     transitivePeerDependencies:
@@ -2265,7 +2257,7 @@
     dependencies:
       '@typescript-eslint/typescript-estree': 5.58.0(typescript@5.0.4)
       '@typescript-eslint/utils': 5.58.0(eslint@8.38.0)(typescript@5.0.4)
-      debug: 4.3.4(supports-color@8.1.1)
+      debug: 4.3.4(supports-color@7.2.0)
       eslint: 8.38.0
       tsutils: 3.21.0(typescript@5.0.4)
       typescript: 5.0.4
@@ -2292,7 +2284,7 @@
       typescript:
         optional: true
     dependencies:
-      debug: 4.3.4(supports-color@8.1.1)
+      debug: 4.3.4(supports-color@7.2.0)
       glob: 7.2.3
       is-glob: 4.0.3
       lodash.unescape: 4.0.1
@@ -2314,7 +2306,7 @@
     dependencies:
       '@typescript-eslint/types': 5.52.0
       '@typescript-eslint/visitor-keys': 5.52.0
-      debug: 4.3.4(supports-color@8.1.1)
+      debug: 4.3.4(supports-color@7.2.0)
       globby: 11.1.0
       is-glob: 4.0.3
       semver: 7.3.8
@@ -2335,7 +2327,7 @@
     dependencies:
       '@typescript-eslint/types': 5.58.0
       '@typescript-eslint/visitor-keys': 5.58.0
-      debug: 4.3.4(supports-color@8.1.1)
+      debug: 4.3.4(supports-color@7.2.0)
       globby: 11.1.0
       is-glob: 4.0.3
       semver: 7.3.8
@@ -2651,7 +2643,7 @@
     resolution: {integrity: sha512-RZNwNclF7+MS/8bDg70amg32dyeZGZxiDuQmZxKLAlQjr3jGyLx+4Kkk58UO7D2QdgFIQCovuSuZESne6RG6XQ==}
     engines: {node: '>= 6.0.0'}
     dependencies:
-      debug: 4.3.4(supports-color@8.1.1)
+      debug: 4.3.4(supports-color@7.2.0)
     transitivePeerDependencies:
       - supports-color
     dev: true
@@ -2660,7 +2652,7 @@
     resolution: {integrity: sha512-Zn4cw2NEqd+9fiSVWMscnjyQ1a8Yfoc5oBajLeo5w+YBHgDUcEBY2hS4YpTz6iN5f/2zQiktcuM6tS8x1p9dpA==}
     engines: {node: '>= 8.0.0'}
     dependencies:
-      debug: 4.3.4(supports-color@8.1.1)
+      debug: 4.3.4(supports-color@7.2.0)
       depd: 1.1.2
       humanize-ms: 1.2.1
     transitivePeerDependencies:
@@ -4120,7 +4112,6 @@
     dependencies:
       ms: 2.1.2
       supports-color: 7.2.0
-    dev: true
 
   /debug@4.3.4(supports-color@8.1.1):
     resolution: {integrity: sha512-PRWFHuSU3eDtQJPvnNY7Jcket1j0t5OuOsFzPPzsekD52Zl8qUfFIPEiswXqIvHWGVHOgX+7G/vCNNhehwxfkQ==}
@@ -4133,6 +4124,7 @@
     dependencies:
       ms: 2.1.2
       supports-color: 8.1.1
+    dev: true
 
   /debug@4.3.4(supports-color@9.3.1):
     resolution: {integrity: sha512-PRWFHuSU3eDtQJPvnNY7Jcket1j0t5OuOsFzPPzsekD52Zl8qUfFIPEiswXqIvHWGVHOgX+7G/vCNNhehwxfkQ==}
@@ -4322,7 +4314,7 @@
     resolution: {integrity: sha512-h0Ow21gclbYsZ3mkHDfsYNDqtRhXS8fXr51bU0qr1dxgTMJj0XufbzX+jhNOvA8KuEEzn6JbvLVhXyv+fny9Uw==}
     engines: {node: '>= 8.0'}
     dependencies:
-      debug: 4.3.4(supports-color@8.1.1)
+      debug: 4.3.4(supports-color@7.2.0)
       readable-stream: 3.6.0
       split-ca: 1.0.1
       ssh2: 1.11.0
@@ -4717,11 +4709,7 @@
       - supports-color
     dev: true
 
-<<<<<<< HEAD
-  /eslint-plugin-jest@27.2.1(@typescript-eslint/eslint-plugin@5.58.0)(eslint@8.38.0)(jest@29.4.3)(typescript@5.0.4):
-=======
-  /eslint-plugin-jest@27.2.1(@typescript-eslint/eslint-plugin@5.58.0)(eslint@8.38.0)(jest@29.5.0)(typescript@4.9.5):
->>>>>>> 9b740a83
+  /eslint-plugin-jest@27.2.1(@typescript-eslint/eslint-plugin@5.58.0)(eslint@8.38.0)(jest@29.5.0)(typescript@5.0.4):
     resolution: {integrity: sha512-l067Uxx7ZT8cO9NJuf+eJHvt6bqJyz2Z29wykyEdz/OtmcELQl2MQGQLX8J94O1cSJWAwUSEvCjwjA7KEK3Hmg==}
     engines: {node: ^14.15.0 || ^16.10.0 || >=18.0.0}
     peerDependencies:
@@ -4873,7 +4861,7 @@
       ajv: 6.12.6
       chalk: 2.4.2
       cross-spawn: 6.0.5
-      debug: 4.3.4(supports-color@8.1.1)
+      debug: 4.3.4(supports-color@7.2.0)
       doctrine: 3.0.0
       eslint-scope: 5.1.1
       eslint-utils: 1.4.3
@@ -4925,7 +4913,7 @@
       ajv: 6.12.6
       chalk: 4.1.2
       cross-spawn: 7.0.3
-      debug: 4.3.4(supports-color@8.1.1)
+      debug: 4.3.4(supports-color@7.2.0)
       doctrine: 3.0.0
       escape-string-regexp: 4.0.0
       eslint-scope: 7.1.1
@@ -5144,7 +5132,7 @@
     engines: {node: '>= 10.17.0'}
     hasBin: true
     dependencies:
-      debug: 4.3.4(supports-color@8.1.1)
+      debug: 4.3.4(supports-color@7.2.0)
       get-stream: 5.2.0
       yauzl: 2.10.0
     optionalDependencies:
@@ -5980,7 +5968,7 @@
     dependencies:
       '@tootallnate/once': 1.1.2
       agent-base: 6.0.2
-      debug: 4.3.4(supports-color@8.1.1)
+      debug: 4.3.4(supports-color@7.2.0)
     transitivePeerDependencies:
       - supports-color
     dev: true
@@ -5991,7 +5979,7 @@
     dependencies:
       '@tootallnate/once': 2.0.0
       agent-base: 6.0.2
-      debug: 4.3.4(supports-color@8.1.1)
+      debug: 4.3.4(supports-color@7.2.0)
     transitivePeerDependencies:
       - supports-color
     dev: true
@@ -6001,7 +5989,7 @@
     engines: {node: '>= 6'}
     dependencies:
       agent-base: 6.0.2
-      debug: 4.3.4(supports-color@8.1.1)
+      debug: 4.3.4(supports-color@7.2.0)
     transitivePeerDependencies:
       - supports-color
     dev: true
@@ -6209,7 +6197,7 @@
   /ilp-protocol-ildcp@2.2.3:
     resolution: {integrity: sha512-cz1q5dAZ4vYYlNyGy++waUfSa1W5/xyUtu7YYtcNk2klbLXqzBcflDuQj3/MmmTNhDS8WTxdRUydFMeGEpL13w==}
     dependencies:
-      debug: 4.3.4(supports-color@8.1.1)
+      debug: 4.3.4(supports-color@7.2.0)
       ilp-packet: 3.1.3
       oer-utils: 5.1.2
     transitivePeerDependencies:
@@ -6831,7 +6819,7 @@
     resolution: {integrity: sha512-n3s8EwkdFIJCG3BPKBYvskgXGoy88ARzvegkitk60NxRdwltLOTaH7CUiMRXvwYorl0Q712iEjcWB+fK/MrWVw==}
     engines: {node: '>=10'}
     dependencies:
-      debug: 4.3.4(supports-color@8.1.1)
+      debug: 4.3.4(supports-color@7.2.0)
       istanbul-lib-coverage: 3.2.0
       source-map: 0.6.1
     transitivePeerDependencies:
@@ -7482,7 +7470,7 @@
       content-disposition: 0.5.4
       content-type: 1.0.5
       cookies: 0.8.0
-      debug: 4.3.4(supports-color@8.1.1)
+      debug: 4.3.4(supports-color@7.2.0)
       delegates: 1.0.0
       depd: 2.0.0
       destroy: 1.2.0
@@ -7691,7 +7679,7 @@
       chalk: 5.2.0
       cli-truncate: 3.1.0
       commander: 10.0.0
-      debug: 4.3.4(supports-color@8.1.1)
+      debug: 4.3.4(supports-color@7.2.0)
       execa: 7.1.1
       lilconfig: 2.1.0
       listr2: 5.0.7
@@ -7713,7 +7701,7 @@
       chalk: 2.4.2
       commander: 2.20.3
       cosmiconfig: 5.2.1
-      debug: 4.3.4(supports-color@8.1.1)
+      debug: 4.3.4(supports-color@7.2.0)
       dedent: 0.7.0
       del: 5.1.0
       execa: 2.1.0
@@ -8531,7 +8519,7 @@
     resolution: {integrity: sha512-HHqYQ6mBeiMc+N038w8LkMpDCRquCHWeNmN3v6645P3NhN2+qXOBqvPqo7Rt1VyCMzKhJ733wZqw5B7cQVFNPg==}
     engines: {node: '>= 10.13'}
     dependencies:
-      debug: 4.3.4(supports-color@8.1.1)
+      debug: 4.3.4(supports-color@7.2.0)
       json-stringify-safe: 5.0.1
       lodash: 4.17.21
       propagate: 2.0.1
@@ -9869,7 +9857,7 @@
         optional: true
     dependencies:
       cross-fetch: 3.1.5
-      debug: 4.3.4(supports-color@8.1.1)
+      debug: 4.3.4(supports-color@7.2.0)
       devtools-protocol: 0.0.1094867
       extract-zip: 2.0.1
       https-proxy-agent: 5.0.1
@@ -10571,7 +10559,7 @@
     engines: {node: '>= 10'}
     dependencies:
       agent-base: 6.0.2
-      debug: 4.3.4(supports-color@8.1.1)
+      debug: 4.3.4(supports-color@7.2.0)
       socks: 2.7.1
     transitivePeerDependencies:
       - supports-color
@@ -10950,13 +10938,13 @@
     engines: {node: '>=8'}
     dependencies:
       has-flag: 4.0.0
-    dev: true
 
   /supports-color@8.1.1:
     resolution: {integrity: sha512-MpUEN2OodtUzxvKQl72cUF7RQ5EiHsGvSsVG0ia9c5RbWGL2CI4C7EpPS8UTBIplnlzZiNuV56w+FuNxy3ty2Q==}
     engines: {node: '>=10'}
     dependencies:
       has-flag: 4.0.0
+    dev: true
 
   /supports-color@9.3.1:
     resolution: {integrity: sha512-knBY82pjmnIzK3NifMo3RxEIRD9E0kIzV4BKcyTZ9+9kWgLMxd4PrsTSMoFQUabgRBbF8KOLRDCyKgNV+iK44Q==}
@@ -11131,7 +11119,7 @@
       archiver: 5.3.1
       async-lock: 1.4.0
       byline: 5.0.0
-      debug: 4.3.4(supports-color@8.1.1)
+      debug: 4.3.4(supports-color@7.2.0)
       docker-compose: 0.23.19
       dockerode: 3.3.5
       get-port: 5.1.1
@@ -11237,11 +11225,7 @@
     resolution: {integrity: sha512-rvuRbTarPXmMb79SmzEp8aqXNKcK+y0XaB298IXueQ8I2PsrATcPBCSPyK/dDNa2iWOhKlfNnOjdAOTBU/nkFA==}
     dev: true
 
-<<<<<<< HEAD
-  /ts-jest@29.1.0(@babel/core@7.20.12)(jest@29.4.3)(typescript@5.0.4):
-=======
-  /ts-jest@29.1.0(@babel/core@7.20.12)(jest@29.5.0)(typescript@4.9.5):
->>>>>>> 9b740a83
+  /ts-jest@29.1.0(@babel/core@7.20.12)(jest@29.5.0)(typescript@5.0.4):
     resolution: {integrity: sha512-ZhNr7Z4PcYa+JjMl62ir+zPiNJfXJN6E8hSLnaUKhOgqcn8vb3e537cpkd0FuAfRK3sR1LSqM1MOhliXNgOFPA==}
     engines: {node: ^14.15.0 || ^16.10.0 || >=18.0.0}
     hasBin: true
